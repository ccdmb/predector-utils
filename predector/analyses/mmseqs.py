#!/usr/bin/env python3

from typing import Optional
from typing import TextIO
from typing import Iterator

from predector.analyses.base import Analysis
from predector.analyses.parsers import ParseError, LineParseError
from predector.analyses.parsers import (
    parse_string_not_empty,
    parse_float,
    parse_int,
)


class MMSeqs(Analysis):

    """ """
    columns = [
        "query",
        "target",
        "qstart",
        "qend",
        "qlen",
        "tstart",
        "tend",
        "tlen",
        "evalue",
        "gapopen",
        "pident",
        "alnlen",
        "raw",
        "bits",
        "cigar",
        "mismatch",
        "qcov",
        "tcov"
    ]

    types = [
        str,
        str,
        int,
        int,
        int,
        int,
        int,
        int,
        float,
        int,
        float,
        int,
        float,
        float,
        str,
        int,
        float,
        float
    ]

    analysis = "mmseqs"
    name_column = "query"

    def __init__(
        self,
        query: str,
        target: str,
        qstart: int,
        qend: int,
        qlen: int,
        tstart: int,
        tend: int,
        tlen: int,
        evalue: float,
        gapopen: int,
        pident: float,
        alnlen: int,
        raw: float,
        bits: float,
        cigar: str,
        mismatch: int,
        qcov: float,
        tcov: float
    ):
        self.query = query
        self.target = target
        self.qstart = qstart
        self.qend = qend
        self.qlen = qlen
        self.tstart = tstart
        self.tend = tend
        self.tlen = tlen
        self.evalue = evalue
        self.gapopen = gapopen
        self.pident = pident
        self.alnlen = alnlen
        self.raw = raw
        self.bits = bits
        self.cigar = cigar
        self.mismatch = mismatch
        self.qcov = qcov
        self.tcov = tcov
        return

    @classmethod
    def from_line(cls, line: str) -> "MMSeqs":
        if line == "":
            raise LineParseError("The line was empty.")

        sline = line.strip().split("\t", maxsplit=17)
        if len(sline) != 18:
            # Technically because of the max_split this should be impossible.
            # the description line is allowed to have spaces.
            raise LineParseError(
                "The line had the wrong number of columns. "
                f"Expected 18 but got {len(sline)}"
            )

        return cls(
<<<<<<< HEAD
            parse_string_not_empty(sline[0], "name"),
=======
            parse_string_not_empty(sline[0], "query"),
>>>>>>> 4732ed95
            parse_string_not_empty(sline[1], "target"),
            parse_int(sline[2], "qstart"),
            parse_int(sline[3], "qend"),
            parse_int(sline[4], "qlen"),
            parse_int(sline[5], "tstart"),
            parse_int(sline[6], "tend"),
            parse_int(sline[7], "tlen"),
            parse_float(sline[8], "evalue"),
            parse_int(sline[9], "gapopen"),
            parse_float(sline[10], "pident"),
            parse_int(sline[11], "alnlen"),
            parse_float(sline[12], "raw"),
            parse_float(sline[13], "bits"),
            parse_string_not_empty(sline[14], "cigar"),
            parse_int(sline[15], "mismatch"),
            parse_float(sline[16], "qcov"),
            parse_float(sline[17], "tcov"),
        )

    @classmethod
    def from_file(cls, handle: TextIO) -> Iterator["MMSeqs"]:
        for i, line in enumerate(handle):
            sline = line.strip()

            if sline.startswith("#"):
                continue
            elif sline == "":
                continue

            try:
                yield cls.from_line(sline)

            except LineParseError as e:
                if hasattr(handle, "name"):
                    filename: Optional[str] = handle.name
                else:
                    filename = None

                raise ParseError(
                    filename,
                    i,
                    e.message
                )
        return


class PHIBase(MMSeqs):
    analysis = "phibase"<|MERGE_RESOLUTION|>--- conflicted
+++ resolved
@@ -117,11 +117,7 @@
             )
 
         return cls(
-<<<<<<< HEAD
-            parse_string_not_empty(sline[0], "name"),
-=======
             parse_string_not_empty(sline[0], "query"),
->>>>>>> 4732ed95
             parse_string_not_empty(sline[1], "target"),
             parse_int(sline[2], "qstart"),
             parse_int(sline[3], "qend"),
