#!/usr/bin/env python3

import sys
import traceback
import argparse

from typing import List

from predectorutils import __version__, __email__
from predectorutils.subcommands.r2js import cli as r2js_cli
from predectorutils.subcommands.r2js import runner as r2js_runner

from predectorutils.subcommands.encode import cli as encode_cli
from predectorutils.subcommands.encode import runner as encode_runner

from predectorutils.subcommands.split_fasta import cli as split_fasta_cli
from predectorutils.subcommands.split_fasta import runner as split_fasta_runner

from predectorutils.subcommands.analysis_tables import cli as tables_cli
from predectorutils.subcommands.analysis_tables import runner as tables_runner

from predectorutils.subcommands.gff import cli as gff_cli
from predectorutils.subcommands.gff import runner as gff_runner

from predectorutils.subcommands.rank import cli as rank_cli
from predectorutils.subcommands.rank import runner as rank_runner

from predectorutils.subcommands.decode import cli as decode_cli
from predectorutils.subcommands.decode import runner as decode_runner

from predectorutils.subcommands.regex import cli as regex_cli
from predectorutils.subcommands.regex import runner as regex_runner

from predectorutils.subcommands.precomputed import cli as precomp_cli
from predectorutils.subcommands.precomputed import runner as precomp_runner

from predectorutils.subcommands.load_db import cli as load_db_cli
from predectorutils.subcommands.load_db import runner as load_db_runner

from predectorutils.subcommands.dump_db import cli as dump_db_cli
from predectorutils.subcommands.dump_db import runner as dump_db_runner

from predectorutils.subcommands.map_to_genome import cli as mtg_cli
from predectorutils.subcommands.map_to_genome import runner as mtg_runner

from predectorutils.subcommands.scores_to_genome import cli as stg_cli
from predectorutils.subcommands.scores_to_genome import runner as stg_runner

<<<<<<< HEAD
from predectorutils.subcommands.ipr_to_gff import cli as ipr_cli
from predectorutils.subcommands.ipr_to_gff import runner as ipr_runner

from predectorutils.subcommands.prot_to_genome import cli as ptg_cli
from predectorutils.subcommands.prot_to_genome import runner as ptg_runner
=======
from predectorutils.subcommands.getorf_to_gff import cli as getorf_cli
from predectorutils.subcommands.getorf_to_gff import runner as getorf_runner

>>>>>>> cd68836d

from predectorutils.parsers import ParseError
from predectorutils.exceptions import (
    EXIT_VALID, EXIT_KEYBOARD, EXIT_UNKNOWN, EXIT_CLI, EXIT_INPUT_FORMAT,
    EXIT_INPUT_NOT_FOUND, EXIT_SYSERR, EXIT_CANT_OUTPUT
)


class MyArgumentParser(argparse.ArgumentParser):

    def error(self, message: str):
        """ Override default to have more informative exit codes. """
        self.print_usage(sys.stderr)
        raise MyArgumentError("{}: error: {}".format(self.prog, message))


class MyArgumentError(Exception):

    def __init__(self, message: str):
        self.message = message
        self.errno = EXIT_CLI

        # This is a bit hacky, but I can't figure out another way to do it.
        if "No such file or directory" in message:
            if "infile" in message:
                self.errno = EXIT_INPUT_NOT_FOUND
            elif "outfile" in message:
                self.errno = EXIT_CANT_OUTPUT
        return


def cli(prog: str, args: List[str]) -> argparse.Namespace:
    parser = MyArgumentParser(
        prog=prog,
        description=(
            "Examples:"
        ),
        epilog=(
            "Exit codes:\n\n"
            f"{EXIT_VALID} - Everything's fine\n"
            f"{EXIT_KEYBOARD} - Keyboard interrupt\n"
            f"{EXIT_CLI} - Invalid command line usage\n"
            f"{EXIT_INPUT_FORMAT} - Input format error\n"
            f"{EXIT_INPUT_NOT_FOUND} - Cannot open the input\n"
            f"{EXIT_SYSERR} - System error\n"
            f"{EXIT_CANT_OUTPUT} - Can't create output file\n"
            f"{EXIT_UNKNOWN} - Unhandled exception, please file a bug!\n"
        )
    )

    parser.add_argument(
        '--version',
        action='version',
        version='{}'.format(__version__),
        help="Print the version of %(prog)s and exit"
    )

    subparsers = parser.add_subparsers(dest="subparser_name")
    r2js_subparser = subparsers.add_parser(
        "r2js",
        help=(
            "Parse the result of some analysis as a common line-delimited "
            "json format."
        )
    )

    r2js_cli(r2js_subparser)

    encode_subparser = subparsers.add_parser(
        "encode",
        help=(
            "Remove duplicate sequences and give them new names."
        )
    )

    encode_cli(encode_subparser)

    split_fasta_subparser = subparsers.add_parser(
        "split_fasta",
        help=(
            "Split a fasta file into chunks."
        )
    )

    split_fasta_cli(split_fasta_subparser)

    tables_subparser = subparsers.add_parser(
        "tables",
        help=(
            "Split line-delimited json into tsvs for each analysis."
        )
    )

    tables_cli(tables_subparser)

    gff_subparser = subparsers.add_parser(
        "gff",
        help=(
            "Write analyses with location information as a GFF3 file."
        )
    )

    gff_cli(gff_subparser)

    rank_subparser = subparsers.add_parser(
        "rank",
        help=(
            "Rank effector candidates."
        )
    )

    rank_cli(rank_subparser)

    decode_subparser = subparsers.add_parser(
        "decode",
        help=(
            "Decode and reduplicate encoded names."
        )
    )

    decode_cli(decode_subparser)

    regex_subparser = subparsers.add_parser(
        "regex",
        help=(
            "Search for a regular expression in sequences."
        )
    )

    regex_cli(regex_subparser)

    precomp_subparser = subparsers.add_parser(
        "precomputed",
        help=(
            "Fetch precomputed results and output remaining sequences."
        )
    )

    precomp_cli(precomp_subparser)

    load_db_subparser = subparsers.add_parser(
        "load_db",
        help=(
            "Load ldjson results into an SQlite database."
        )
    )

    load_db_cli(load_db_subparser)

    dump_db_subparser = subparsers.add_parser(
        "dump_db",
        help=(
            "Dump an SQLite database into ldjson results."
        )
    )

    dump_db_cli(dump_db_subparser)

    mtg_subparser = subparsers.add_parser(
        "map_to_genome",
        help=(
            "Map predector GFF3 results to genome coordinates."
        )
    )

    mtg_cli(mtg_subparser)

    stg_subparser = subparsers.add_parser(
        "scores_to_genome",
        help=(
            "Map predector scores results to a genome bedgraph."
        )
    )

    stg_cli(stg_subparser)

<<<<<<< HEAD
    ipr_subparser = subparsers.add_parser(
        "ipr_to_gff",
        help=(
            "Get a protein GFF3 file from InterProscan XML results."
        )
    )

    ipr_cli(ipr_subparser)

    ptg_subparser = subparsers.add_parser(
        "prot_to_genome",
        help=(
            "Get a protein GFF3 file into genomic coordinates."
        )
    )

    ptg_cli(ptg_subparser)
=======
    getorf_subparser = subparsers.add_parser(
        "getorf_to_gff",
        help=(
            "Map predector scores results to a genome bedgraph."
        )
    )

    getorf_cli(getorf_subparser)
>>>>>>> cd68836d

    parsed = parser.parse_args(args)

    if parsed.subparser_name is None:
        parser.print_help()
        sys.exit(0)

    return parsed


def main():  # noqa
    try:
        args = cli(prog=sys.argv[0], args=sys.argv[1:])
    except MyArgumentError as e:
        print(e.message, file=sys.stderr)
        sys.exit(e.errno)

    try:
        if args.subparser_name == "r2js":
            r2js_runner(args)
        elif args.subparser_name == "encode":
            encode_runner(args)
        elif args.subparser_name == "split_fasta":
            split_fasta_runner(args)
        elif args.subparser_name == "tables":
            tables_runner(args)
        elif args.subparser_name == "gff":
            gff_runner(args)
        elif args.subparser_name == "rank":
            rank_runner(args)
        elif args.subparser_name == "decode":
            decode_runner(args)
        elif args.subparser_name == "regex":
            regex_runner(args)
        elif args.subparser_name == "precomputed":
            precomp_runner(args)
        elif args.subparser_name == "load_db":
            load_db_runner(args)
        elif args.subparser_name == "dump_db":
            dump_db_runner(args)
        elif args.subparser_name == "map_to_genome":
            mtg_runner(args)
        elif args.subparser_name == "scores_to_genome":
            stg_runner(args)
<<<<<<< HEAD
        elif args.subparser_name == "ipr_to_gff":
            ipr_runner(args)
        elif args.subparser_name == "prot_to_genome":
            ptg_runner(args)
=======
        elif args.subparser_name == "getorf_to_gff":
            getorf_runner(args)
>>>>>>> cd68836d

    except ParseError as e:
        if e.line is not None:
            header = "Failed to parse file <{}> at line {}.\n".format(
                e.filename, e.line)
        else:
            header = "Failed to parse file <{}>.\n".format(e.filename)

        print("{}\n{}".format(header, e.message), file=sys.stderr)
        sys.exit(EXIT_INPUT_FORMAT)

    except OSError as e:
        msg = (
            "Encountered a system error.\n"
            "We can't control these, and they're usually related to your OS.\n"
            "Try running again.\n"
        )
        raise e
        print(msg, file=sys.stderr)
        print(e.strerror, file=sys.stderr)
        sys.exit(EXIT_SYSERR)

    except MemoryError:
        msg = (
            "Ran out of memory!\n"
            "Catastrophy shouldn't use much RAM, so check other "
            "processes and try running again."
        )
        print(msg, file=sys.stderr)
        sys.exit(EXIT_SYSERR)

    except KeyboardInterrupt:
        print("Received keyboard interrupt. Exiting.", file=sys.stderr)
        sys.exit(EXIT_KEYBOARD)

    except IOError as e:
        if e.errno == 32:
            sys.exit(32)

        else:
            raise e

    except Exception as e:
        msg = (
            "I'm so sorry, but we've encountered an unexpected error.\n"
            "This shouldn't happen, so please file a bug report with the "
            "authors.\nWe will be extremely grateful!\n\n"
            "You can email us at {}.\n"
            "Alternatively, you can file the issue directly on the repo "
            "<https://github.com/ccdmb/predector-utils>\n\n"
            "Please attach a copy of the following message:"
        ).format(__email__)
        print(e, file=sys.stderr)
        traceback.print_exc(file=sys.stderr)
        sys.exit(EXIT_UNKNOWN)

    return


if __name__ == '__main__':
    main()<|MERGE_RESOLUTION|>--- conflicted
+++ resolved
@@ -46,17 +46,14 @@
 from predectorutils.subcommands.scores_to_genome import cli as stg_cli
 from predectorutils.subcommands.scores_to_genome import runner as stg_runner
 
-<<<<<<< HEAD
 from predectorutils.subcommands.ipr_to_gff import cli as ipr_cli
 from predectorutils.subcommands.ipr_to_gff import runner as ipr_runner
 
 from predectorutils.subcommands.prot_to_genome import cli as ptg_cli
 from predectorutils.subcommands.prot_to_genome import runner as ptg_runner
-=======
+
 from predectorutils.subcommands.getorf_to_gff import cli as getorf_cli
 from predectorutils.subcommands.getorf_to_gff import runner as getorf_runner
-
->>>>>>> cd68836d
 
 from predectorutils.parsers import ParseError
 from predectorutils.exceptions import (
@@ -233,7 +230,6 @@
 
     stg_cli(stg_subparser)
 
-<<<<<<< HEAD
     ipr_subparser = subparsers.add_parser(
         "ipr_to_gff",
         help=(
@@ -251,7 +247,7 @@
     )
 
     ptg_cli(ptg_subparser)
-=======
+
     getorf_subparser = subparsers.add_parser(
         "getorf_to_gff",
         help=(
@@ -260,7 +256,6 @@
     )
 
     getorf_cli(getorf_subparser)
->>>>>>> cd68836d
 
     parsed = parser.parse_args(args)
 
@@ -305,15 +300,12 @@
             mtg_runner(args)
         elif args.subparser_name == "scores_to_genome":
             stg_runner(args)
-<<<<<<< HEAD
         elif args.subparser_name == "ipr_to_gff":
             ipr_runner(args)
         elif args.subparser_name == "prot_to_genome":
             ptg_runner(args)
-=======
         elif args.subparser_name == "getorf_to_gff":
             getorf_runner(args)
->>>>>>> cd68836d
 
     except ParseError as e:
         if e.line is not None:
