#!/usr/bin/env python3

import sys
import argparse
import json
from collections import defaultdict
from statistics import median

from typing import (Set, Dict, List, Sequence, Union)

from predectorutils.gff import GFFRecord
from predectorutils.analyses import (
    Analyses,
    Analysis,
    ApoplastP,
    DeepSig,
    EffectorP1,
    EffectorP2,
    Phobius,
    SignalP3HMM,
    SignalP3NN,
    SignalP4,
    SignalP5,
    TargetPNonPlant,
    TMHMM,
    LOCALIZER,
    DeepLoc,
    DBCAN,
    PfamScan,
    PepStats,
    PHIBase,
    EffectorSearch
)

COLUMNS = [
    "name",
    "effector_score",
    "effector_nohom_score",
    "secretion_score",
    "phibase_effector",
    "phibase_virulence",
    "phibase_lethal",
    "phibase_phenotypes",
    "phibase_matches",
    "effector_match",
    "effector_matches",
    "pfam_match",
    "pfam_matches",
    "dbcan_match",
    "dbcan_matches",
    "molecular_weight",
    "residues",
    "charge",
    "isoelectric_point",
    "aa_c_number",
    "aa_tiny_number",
    "aa_small_number",
    "aa_aliphatic_number",
    "aa_aromatic_number",
    "aa_nonpolar_number",
    "aa_charged_number",
    "aa_basic_number",
    "aa_acidic_number",
    "fykin_gap",
    "effectorp1",
    "effectorp2",
    "apoplastp",
    "localizer_nuclear",
    "localizer_chloro",
    "localizer_mito",
    "is_secreted",
    "any_signal_peptide",
    "signalp3_nn",
    "signalp3_hmm",
    "signalp4",
    "signalp5",
    "deepsig",
    "phobius_sp",
    "is_transmembrane",
    "phobius_tmcount",
    "tmhmm_tmcount",
    "tmhmm_first_60",
    "tmhmm_exp_aa",
    "tmhmm_first_tm_sp_coverage",
    "targetp_secreted",
    "targetp_mitochondrial",
    "deeploc_membrane",
    "deeploc_nucleus",
    "deeploc_cytoplasm",
    "deeploc_extracellular",
    "deeploc_mitochondrion",
    "deeploc_cell_membrane",
    "deeploc_endoplasmic_reticulum",
    "deeploc_plastid",
    "deeploc_golgi",
    "deeploc_lysosome",
    "deeploc_peroxisome",
    "signalp3_nn_d",
    "signalp3_hmm_s",
    "signalp4_d",
    "signalp4_dmax_cut",
    "signalp5_prob",
]

DBCAN_DEFAULT = {
    "CBM50",
    "AA9",
    "GH10",
    "GH11"
}


PFAM_DEFAULT = {
    "PF00734", "PF03443", "PF01083", "PF03211", "PF00331",
    "PF00457", "PF00160", "PF04126", "PF10231", "PF18050",
    "PF00188", "PF00293", "PF00964", "PF03377", "PF05730",
    "PF07249", "PF16541", "PF03330", "PF11529", "PF18661",
    "PF18247", "PF18241", "PF14521", "PF11327", "PF01764",
    "PF14856", "PF08995", "PF05630", "PF09461", "PF11584",
    "PF18224", "PF00187", "PF01476", "PF01607", "PF02128",
    "PF07504", "PF02221", "PF01363", "PF06602", "PF16810",
    "PF18488", "PF18634", "PF00161", "PF00545", "PF00652",
    "PF11663", "PF14200", "PF16536", "PF16542", "PF00014",
    "PF00030", "PF00059", "PF00068", "PF00087", "PF00200",
    "PF00451", "PF00537", "PF00555", "PF00706", "PF00819",
    "PF01117", "PF01123", "PF01324", "PF01335", "PF01338",
    "PF01375", "PF01376", "PF01421", "PF01742", "PF01821",
    "PF02048", "PF02258", "PF02452", "PF02691", "PF02763",
    "PF02764", "PF02794", "PF02819", "PF02876", "PF02917",
    "PF02918", "PF02950", "PF03077", "PF03318", "PF03440",
    "PF03495", "PF03497", "PF03498", "PF03505", "PF03507",
    "PF03768", "PF03769", "PF03784", "PF03944", "PF03945",
    "PF04221", "PF04365", "PF04829", "PF05015", "PF05016",
    "PF05294", "PF05353", "PF05374", "PF05394", "PF05453",
    "PF05627", "PF05638", "PF05707", "PF05791", "PF05819",
    "PF05932", "PF06254", "PF06255", "PF06261", "PF06286",
    "PF06296", "PF06340", "PF06357", "PF06414", "PF06416",
    "PF06451", "PF06453", "PF06457", "PF06755", "PF06769",
    "PF07254", "PF07365", "PF07442", "PF07473", "PF07591",
    "PF07737", "PF07740", "PF07771", "PF07822", "PF07829",
    "PF07906", "PF07927", "PF07936", "PF07945", "PF07951",
    "PF07952", "PF07953", "PF07968", "PF08024", "PF08025",
    "PF08086", "PF08087", "PF08088", "PF08089", "PF08090",
    "PF08091", "PF08092", "PF08093", "PF08094", "PF08095",
    "PF08096", "PF08097", "PF08098", "PF08099", "PF08104",
    "PF08115", "PF08116", "PF08119", "PF08120", "PF08121",
    "PF08131", "PF08178", "PF08249", "PF08251", "PF08396",
    "PF08493", "PF08562", "PF08843", "PF08845", "PF08888",
    "PF09009", "PF09075", "PF09101", "PF09102", "PF09119",
    "PF09131", "PF09156", "PF09207", "PF09275", "PF09276",
    "PF09407", "PF09857", "PF09907", "PF10279", "PF10530",
    "PF10550", "PF11047", "PF11410", "PF11592", "PF12207",
    "PF12255", "PF12256", "PF12563", "PF12703", "PF12918",
    "PF13304", "PF13939", "PF13940", "PF13955", "PF13956",
    "PF13957", "PF13958", "PF13979", "PF13981", "PF14021",
    "PF14113", "PF14171", "PF14449", "PF14866", "PF15500",
    "PF15520", "PF15521", "PF15522", "PF15523", "PF15524",
    "PF15526", "PF15527", "PF15528", "PF15529", "PF15530",
    "PF15531", "PF15532", "PF15533", "PF15534", "PF15535",
    "PF15536", "PF15537", "PF15538", "PF15540", "PF15541",
    "PF15542", "PF15543", "PF15544", "PF15545", "PF15604",
    "PF15605", "PF15606", "PF15607", "PF15635", "PF15636",
    "PF15637", "PF15638", "PF15639", "PF15640", "PF15641",
    "PF15643", "PF15644", "PF15645", "PF15646", "PF15647",
    "PF15648", "PF15649", "PF15650", "PF15651", "PF15652",
    "PF15653", "PF15657", "PF15658", "PF15659", "PF15723",
    "PF15738", "PF15781", "PF15935", "PF16754", "PF16847",
    "PF16873", "PF16981", "PF17056", "PF17454", "PF17475",
    "PF17476", "PF17486", "PF17491", "PF17492", "PF17499",
    "PF17521", "PF17556", "PF17557", "PF17563", "PF17997",
    "PF18022", "PF18078", "PF18276", "PF18449", "PF18648",
    "PF18807", "PF06766", "PF16073", "PF11807", "PF00314",
    "PF16361"
}


def cli(parser: argparse.ArgumentParser) -> None:

    parser.add_argument(
        "infile",
        type=argparse.FileType('r'),
        help="The ldjson file to parse as input. Use '-' for stdin."
    )

    parser.add_argument(
        "-o", "--outfile",
        type=argparse.FileType('w'),
        default=sys.stdout,
        help="Where to write the output to. Default: stdout"
    )

    parser.add_argument(
        "--dbcan",
        type=argparse.FileType('r'),
        default=None,
        help="The dbcan matches to parse as input. Use '-' for stdin."
    )

    parser.add_argument(
        "--pfam",
        type=argparse.FileType('r'),
        default=None,
        help="The pfam domains to parse as input. Use '-' for stdin."
    )

    parser.add_argument(
        "--secreted-weight",
        type=float,
        default=3,
<<<<<<< HEAD
        help=(
            "The score to give a protein if it is predicted to be secreted "
            "by any signal peptide method."
        )
=======
        help="The weight to give a protein if it is predicted to be secreted."
>>>>>>> debe5df3
    )

    parser.add_argument(
        "--sigpep-good-weight",
        type=float,
        default=0.5,
        help=(
            "The weight to give a protein if it is predicted to have a signal "
            "peptide by one of the more reliable methods."
        )
    )

    parser.add_argument(
        "--sigpep-ok-weight",
        type=float,
        default=0.25,
        help=(
            "The weight to give a protein if it is predicted to have a signal "
            "peptide by one of the reasonably reliable methods."
        )
    )

    parser.add_argument(
<<<<<<< HEAD
        "--multiple-transmembrane-score",
=======
        "--transmembrane-weight",
>>>>>>> debe5df3
        type=float,
        default=-6,
        help=(
<<<<<<< HEAD
            "The score to give a protein if it is predicted to have"
            "transmembrane have > 1 TM domains by both TMHMM and Phobius."
            "Use negative numbers to penalise."
        )
    )

    parser.add_argument(
        "--transmembrane-score",
        type=float,
        default=-1,
        help=(
            "The score to give a protein if it is predicted to have "
            "> 0 TM domains by either method and not both > 1 (
            "mutually exclusive with multiple-transmembrane-score). "
            "Use negative numbers to penalise."
=======
            "The weight to give a protein if it is predicted to be "
            "transmembrane. Use negative numbers to penalise."
>>>>>>> debe5df3
        )
    )

    parser.add_argument(
        "--deeploc-extracellular-weight",
        type=float,
        default=0.5,
        help=(
            "The weight to give a protein if it is predicted to be "
            "extracellular by deeploc."
        )
    )

    parser.add_argument(
        "--deeploc-intracellular-weight",
        type=float,
        default=-0.5,
        help=(
            "The weigt to give a protein if it is predicted to be "
            "intracellular by deeploc. Use negative numbers to penalise."
        )
    )

    parser.add_argument(
        "--deeploc-membrane-weight",
        type=float,
        default=-0.5,
        help=(
            "The weight to give a protein if it is predicted to be "
            "membrane associated by deeploc. Use negative numbers to penalise."
        )
    )

    parser.add_argument(
        "--targetp-secreted-weight",
        type=float,
        default=1,
        help=(
            "The weight to give a protein if it is predicted to be "
            "secreted by targetp."
        )
    )

    parser.add_argument(
        "--targetp-mitochondrial-weight",
        type=float,
        default=-0.5,
        help=(
            "The weight to give a protein if it is predicted to be "
            "mitochondrial by targetp. Use negative numbers to penalise."
        )
    )

    parser.add_argument(
        "--effectorp1-weight",
        type=float,
        default=3,
        help=(
            "The weight to give a protein if it is predicted to be "
            "an effector by effectorp1."
        )
    )

    parser.add_argument(
        "--effectorp2-weight",
        type=float,
        default=3,
        help=(
            "The weight to give a protein if it is predicted to be "
            "an effector by effectorp2."
        )
    )

    parser.add_argument(
        "--effector-homology-weight",
        type=float,
        default=5,
        help=(
            "The weight to give a protein if it is similar to a known "
            "effector or effector domain."
        )
    )

    parser.add_argument(
        "--virulence-homology-weight",
        type=float,
        default=1,
        help=(
            "The weight to give a protein if it is similar to a known "
            "protein that may be involved in virulence."
        )
    )

    parser.add_argument(
        "--lethal-homology-weight",
        type=float,
        default=-5,
        help=(
            "The weight to give a protein if it is similar to a known "
            "protein in phibase which caused a lethal phenotype."
        )
    )

    parser.add_argument(
        "--sigpep-tm-coverage-threshold",
        type=float,
        default=0.58,
        help=(
            "The minimum proportion of the first tm domain that overlaps a "
            "predicted signal peptide for the tm to be considered a false "
            "positive (caused by hydrophobic region in sp)."
        )
    )

    return


def effector_score_it(
    record: Dict[str, Union[None, int, float, str]],
    effectorp1: float = 3,
    effectorp2: float = 3,
    effector: float = 5,
    virulence: float = 2,
    lethal: float = -5,
) -> float:
    """ """
    score: float = 0

    secretion_score = record.get("secretion_score", 0.0)
    assert isinstance(secretion_score, float)
    score += secretion_score

    effectorp1_prob = record.get("effectorp1", 0.0)
    effectorp2_prob = record.get("effectorp2", 0.0)

    assert isinstance(effectorp1_prob, float)
    assert isinstance(effectorp2_prob, float)
    score += 2 * (effectorp1_prob - 0.5) * effectorp1
    score += 2 * (effectorp2_prob - 0.5) * effectorp2

    assert isinstance(record["phibase_effector"], int)
    assert isinstance(record["effector_match"], int)
    assert isinstance(record["dbcan_match"], int)
    assert isinstance(record["pfam_match"], int)
    has_effector_match = sum([
        record["phibase_effector"],
        record["effector_match"],
        record["dbcan_match"],
        record["pfam_match"]
    ]) > 0

    score += int(has_effector_match) * effector

    assert isinstance(record["phibase_virulence"], int)
    if not has_effector_match:
        score += record["phibase_virulence"] * virulence

    assert isinstance(record["phibase_lethal"], int)
    score += record["phibase_lethal"] * lethal
    return score


def secretion_score_it(
    record: Dict[str, Union[None, int, float, str]],
    secreted: float = 3,
    less_trustworthy_signal_prediction: float = 0.25,
    trustworthy_signal_prediction: float = 0.5,
    transmembrane: float = -10,
    deeploc_extracellular: float = 1,
    deeploc_intracellular: float = -2,
    deeploc_membrane: float = -2,
    targetp_secreted: float = 1,
    targetp_mitochondrial: float = -2,
) -> float:
    score: float = 0

    is_secreted = record.get("is_secreted", 0)
    assert isinstance(is_secreted, int)
    score += int(is_secreted) * secreted

    for k in ["signalp3_hmm", "signalp3_nn", "phobius_sp"]:
        v = record.get(k, 0)
        assert isinstance(v, int)
        score += v * less_trustworthy_signal_prediction

    for k in ["signalp4", "signalp5", "deepsig"]:
        v = record.get(k, 0)
        assert isinstance(v, int)
        score += v * trustworthy_signal_prediction

    is_transmembrane = record.get("is_transmembrane", 0)
    assert isinstance(is_transmembrane, int)
    score += is_transmembrane * transmembrane

    deeploc_extracellular_prob = record.get("deeploc_extracellular", 0.0)
    assert isinstance(deeploc_extracellular_prob, float)
    score += deeploc_extracellular_prob * deeploc_extracellular  # noqa
    for k in [
        'deeploc_nucleus',
        'deeploc_cytoplasm',
        'deeploc_mitochondrion',
        'deeploc_cell_membrane',
        'deeploc_endoplasmic_reticulum',
        'deeploc_plastid',
        'deeploc_golgi',
        'deeploc_lysosome',
        'deeploc_peroxisome'
    ]:
        v = record.get(k, 0.0)
        assert isinstance(v, float)
        score += v * deeploc_intracellular

    deeploc_membrane_prob = record.get("deeploc_membrane", 0.0)
    assert isinstance(deeploc_membrane_prob, float)
    score += deeploc_membrane_prob * deeploc_membrane

    targetp_secreted_prob = record.get("targetp_secreted", 0.0)
    targetp_mitochondrial_prob = record.get("targetp_mitochondrial", 0.0)

    assert isinstance(targetp_secreted_prob, float)
    assert isinstance(targetp_mitochondrial_prob, float)
    score += targetp_secreted_prob * targetp_secreted
    score += targetp_mitochondrial_prob * targetp_mitochondrial
    return score


def get_analysis(dline):
    cls = Analyses.from_string(dline["analysis"]).get_analysis()
    analysis = cls.from_dict(dline["data"])
    return analysis


def parse_phibase_header(i):
    si = i.split("#")
    assert len(si) == 6
    return set(si[5].lower().split("__"))


def get_phibase_phis(i):
    si = i.split("#")
    assert len(si) == 6
    return set(si[1].split("__"))


def decide_any_signal(
    record: Dict[str, Union[None, int, float, str]]
) -> None:
    record["any_signal_peptide"] = int(any([
        record.get(k, None) == 1
        for k
        in [
            'signalp3_nn', 'signalp3_hmm', 'signalp4',
            'signalp5', 'deepsig', 'phobius_sp'
        ]
    ]))
    return


def gff_intersection(left: GFFRecord, right: GFFRecord) -> int:
    lstart = min([left.start, left.end])
    lend = max([left.start, left.end])

    rstart = min([right.start, right.end])
    rend = max([right.start, right.end])

    start = max([lstart, rstart])
    end = min([lend, rend])

    # This will be < 0 if they don't overlap
    if start < end:
        return end - start
    else:
        return 0


def gff_coverage(left: GFFRecord, right: GFFRecord) -> float:
    noverlap = gff_intersection(left, right)
    return noverlap / (right.end - right.start)


def get_tm_sp_coverage(
    sp_gff: Sequence[GFFRecord],
    tm_gff: Sequence[GFFRecord],
) -> float:
    if len(sp_gff) == 0:
        return 0.0

    if len(tm_gff) == 0:
        return 0.0

    tm = sorted(tm_gff, key=lambda x: x.start)[0]
    covs = [gff_coverage(sp, tm) for sp in sp_gff]
    return median(covs)


def decide_is_transmembrane(
    record: Dict[str, Union[None, int, float, str]],
    sp_gff: Sequence[GFFRecord],
    tm_gff: Sequence[GFFRecord],
    sp_coverage_threshold: float = 0.5,
) -> None:

    assert isinstance(record["tmhmm_tmcount"], int)
    assert isinstance(record["phobius_tmcount"], int)

    tm_sp_cov = get_tm_sp_coverage(sp_gff, tm_gff)

    record["is_transmembrane"] = int(
        (record["tmhmm_tmcount"] > 1) or
        (record["phobius_tmcount"] > 0) or
        ((record["tmhmm_tmcount"] == 1) and
            (tm_sp_cov < sp_coverage_threshold))
    )

    record["tmhmm_first_tm_sp_coverage"] = tm_sp_cov
    return


def decide_is_secreted(
    record: Dict[str, Union[None, int, float, str]]
) -> None:
    record["is_secreted"] = int(
        bool(record["any_signal_peptide"]) and not
        bool(record["is_transmembrane"])
    )
    return


def get_deeploc_cols(
    an: DeepLoc,
    record: Dict[str, Union[None, int, float, str]]
) -> None:
    record["deeploc_membrane"] = an.membrane
    record["deeploc_nucleus"] = an.nucleus
    record["deeploc_cytoplasm"] = an.cytoplasm
    record["deeploc_extracellular"] = an.extracellular
    record["deeploc_mitochondrion"] = an.mitochondrion
    record["deeploc_cell_membrane"] = an.cell_membrane
    record["deeploc_endoplasmic_reticulum"] = an.endoplasmic_reticulum
    record["deeploc_plastid"] = an.plastid
    record["deeploc_golgi"] = an.golgi_apparatus
    record["deeploc_lysosome"] = an.lysosome_vacuole
    record["deeploc_peroxisome"] = an.peroxisome
    return


def get_pepstats_cols(
    an: PepStats,
    record: Dict[str, Union[None, int, float, str]]
) -> None:
    record["molecular_weight"] = an.molecular_weight
    record["residues"] = an.residues
    record["charge"] = an.charge
    record["isoelectric_point"] = an.isoelectric_point
    record["aa_c_number"] = an.residue_c_number
    record["aa_tiny_number"] = an.property_tiny_number
    record["aa_small_number"] = an.property_small_number
    record["aa_aliphatic_number"] = an.property_aliphatic_number
    record["aa_aromatic_number"] = an.property_aromatic_number
    record["aa_nonpolar_number"] = an.property_nonpolar_number
    record["aa_charged_number"] = an.property_charged_number
    record["aa_basic_number"] = an.property_basic_number
    record["aa_acidic_number"] = an.property_acidic_number

    fykin = (
        an.residue_f_number +
        an.residue_k_number +
        an.residue_y_number +
        an.residue_i_number +
        an.residue_n_number
    )

    gap = (
        an.residue_g_number +
        an.residue_a_number +
        an.residue_p_number
    )

    record["fykin_gap"] = (float(fykin) + 1) / (float(gap) + 1)
    return


def get_phibase_cols(
    matches: Set[str],
    phenotypes: Set[str],
    record: Dict[str, Union[None, int, float, str]]
) -> None:
    record["phibase_effector"] = int(len(
        phenotypes.intersection([
            "loss_of_pathogenicity",
            "increased_virulence_(hypervirulence)",
            "effector_(plant_avirulence_determinant)"
        ])
    ) > 0)

    record["phibase_virulence"] = int("reduced_virulence" in phenotypes)
    record["phibase_lethal"] = int("lethal" in phenotypes)

    if len(phenotypes) > 0:
        record["phibase_phenotypes"] = ",".join(phenotypes)

    if len(matches) > 0:
        record["phibase_matches"] = ",".join(matches)
    return


def get_sper_prob_col(
    an: Union[EffectorP1, EffectorP2, ApoplastP],
    positive: List[str]
) -> float:
    if an.prediction in positive:
        return an.prob
    else:
        return 1 - an.prob


def construct_row(  # noqa
    name,
    analyses: List[Analysis],
    pfam_domains: Set[str],
    dbcan_domains: Set[str],
    sp_tm_coverage_threshold: float,
) -> Dict[str, Union[None, int, float, str]]:

    phibase_matches: Set[str] = set()
    phibase_phenotypes: Set[str] = set()
    effector_matches: Set[str] = set()
    pfam_matches: Set[str] = set()
    dbcan_matches: Set[str] = set()

    record: Dict[str, Union[None, int, float, str]] = {"name": name}
    record["effector_match"] = 0

    tm_gff: List[GFFRecord] = []
    sp_gff: List[GFFRecord] = []

    for an in analyses:
        if isinstance(an, ApoplastP):
            record["apoplastp"] = get_sper_prob_col(an, ["Apoplastic"])

        elif isinstance(an, DeepSig):
            record["deepsig"] = int(an.prediction == "SignalPeptide")
            sp_gff.extend(an.as_gff())

        elif isinstance(an, EffectorP1):
            record["effectorp1"] = get_sper_prob_col(an, ["Effector"])

        elif isinstance(an, EffectorP2):
            record["effectorp2"] = get_sper_prob_col(
                an,
                ["Effector", "Unlikely effector"]
            )

        elif isinstance(an, Phobius):
            record["phobius_sp"] = int(an.sp)
            record["phobius_tmcount"] = an.tm
            sp_gff.extend(
                r for r in an.as_gff()
                if r.type == "signal_peptide"
            )

        elif isinstance(an, SignalP3HMM):
            record["signalp3_hmm"] = int(an.is_secreted)
            record["signalp3_hmm_s"] = an.sprob
            sp_gff.extend(an.as_gff())

        elif isinstance(an, SignalP3NN):
            record["signalp3_nn"] = int(an.d_decision)
            record["signalp3_nn_d"] = an.d
            sp_gff.extend(an.as_gff())

        elif isinstance(an, SignalP4):
            record["signalp4"] = int(an.decision)
            record["signalp4_d"] = an.d
            record["signalp4_dmax_cut"] = an.dmax_cut
            sp_gff.extend(an.as_gff())

        elif isinstance(an, SignalP5):
            record["signalp5"] = int(an.prediction == "SP(Sec/SPI)")
            record["signalp5_prob"] = an.prob_signal
            sp_gff.extend(an.as_gff())

        elif isinstance(an, TargetPNonPlant):
            record["targetp_secreted"] = an.sp
            record["targetp_mitochondrial"] = an.mtp

        elif isinstance(an, TMHMM):
            record["tmhmm_tmcount"] = an.pred_hel
            record["tmhmm_first_60"] = an.first_60
            record["tmhmm_exp_aa"] = an.exp_aa
            tm_gff.extend(an.as_gff())

        elif isinstance(an, LOCALIZER):
            record["localizer_nuclear"] = int(an.nucleus_decision)
            record["localizer_chloro"] = int(an.chloroplast_decision)
            record["localizer_mito"] = int(an.mitochondria_decision)

        elif isinstance(an, DeepLoc):
            get_deeploc_cols(an, record)

        elif isinstance(an, DBCAN):
            if an.decide_significant():
                dbcan_matches.add(an.hmm)

        elif isinstance(an, PfamScan):
            hmm = an.hmm.split('.', maxsplit=1)[0]
            if hmm in pfam_domains:
                pfam_matches.add(hmm)

        elif isinstance(an, PepStats):
            get_pepstats_cols(an, record)

        elif isinstance(an, PHIBase):
            if an.decide_significant():
                phibase_phenotypes.update(parse_phibase_header(an.target))
                phibase_matches.update(get_phibase_phis(an.target))

        elif isinstance(an, EffectorSearch):
            if an.decide_significant():
                record["effector_match"] = 1
                effector_matches.add(an.target)

    decide_any_signal(record)
    decide_is_transmembrane(record, sp_gff, tm_gff, sp_tm_coverage_threshold)
    decide_is_secreted(record)

    get_phibase_cols(phibase_matches, phibase_phenotypes, record)

    if len(effector_matches) > 0:
        record["effector_matches"] = ",".join(effector_matches)

    record["pfam_match"] = int(len(
        pfam_matches.intersection(pfam_domains)
    ) > 0)

    record["dbcan_match"] = int(len(
        dbcan_matches.intersection(dbcan_domains)
    ) > 0)

    if len(pfam_matches) > 0:
        record["pfam_matches"] = ",".join(pfam_matches)

    if len(dbcan_matches) > 0:
        record["dbcan_matches"] = ",".join(dbcan_matches)

    return record


def write_line(record: Dict[str, Union[None, int, float, str]]) -> str:
    line = "\t".join(str(record.get(c, ".")) for c in COLUMNS)
    return line


def runner(args: argparse.Namespace) -> None:
    records = defaultdict(list)

    if args.dbcan is not None:
        dbcan = {d.strip() for d in args.dbcan.readlines()}
    else:
        dbcan = DBCAN_DEFAULT

    if args.pfam is not None:
        pfam = {d.strip() for d in args.pfam.readlines()}
    else:
        pfam = PFAM_DEFAULT

    for line in args.infile:
        sline = line.strip()
        if sline == "":
            continue

        dline = json.loads(sline)
        record = get_analysis(dline)
        records[dline["protein_name"]].append(record)

    print("\t".join(COLUMNS), file=args.outfile)
    out_records = []

    for name, protein_records in records.items():
        record = construct_row(
            name,
            protein_records,
            pfam,
            dbcan,
            args.sigpep_tm_coverage_threshold
        )

        record["secretion_score"] = secretion_score_it(
            record,
            args.secreted_weight,
            args.sigpep_ok_weight,
            args.sigpep_good_weight,
            args.transmembrane_weight,
            args.deeploc_extracellular_weight,
            args.deeploc_intracellular_weight,
            args.deeploc_membrane_weight,
            args.targetp_secreted_weight,
            args.targetp_mitochondrial_weight,
        )
        record["effector_score"] = effector_score_it(
            record,
            args.effectorp1_weight,
            args.effectorp2_weight,
            args.effector_homology_weight,
            args.virulence_homology_weight,
            args.lethal_homology_weight,
        )
        record["effector_nohom_score"] = effector_score_it(
            record,
            args.effectorp1_weight,
            args.effectorp2_weight,
            0.0,
            0.0,
            0.0,
        )
        out_records.append(record)

    out_records.sort(key=lambda r: r["effector_score"], reverse=True)

    for record in out_records:
        line = write_line(record)
        print(line, file=args.outfile)
    return<|MERGE_RESOLUTION|>--- conflicted
+++ resolved
@@ -34,9 +34,9 @@
 
 COLUMNS = [
     "name",
-    "effector_score",
-    "effector_nohom_score",
-    "secretion_score",
+    "manual_effector_score",
+    "manual_novel_effector_score",
+    "manual_secretion_score",
     "phibase_effector",
     "phibase_virulence",
     "phibase_lethal",
@@ -48,8 +48,15 @@
     "pfam_matches",
     "dbcan_match",
     "dbcan_matches",
+    "effectorp1",
+    "effectorp2",
+    "is_secreted",
+    "any_signal_peptide",
+    "apoplastp",
+    "single_transmembrane",
+    "multiple_transmembrane",
     "molecular_weight",
-    "residues",
+    "residue_number",
     "charge",
     "isoelectric_point",
     "aa_c_number",
@@ -62,28 +69,23 @@
     "aa_basic_number",
     "aa_acidic_number",
     "fykin_gap",
-    "effectorp1",
-    "effectorp2",
-    "apoplastp",
     "localizer_nuclear",
     "localizer_chloro",
     "localizer_mito",
-    "is_secreted",
-    "any_signal_peptide",
     "signalp3_nn",
     "signalp3_hmm",
     "signalp4",
     "signalp5",
     "deepsig",
     "phobius_sp",
-    "is_transmembrane",
     "phobius_tmcount",
     "tmhmm_tmcount",
     "tmhmm_first_60",
     "tmhmm_exp_aa",
     "tmhmm_first_tm_sp_coverage",
     "targetp_secreted",
-    "targetp_mitochondrial",
+    "targetp_secreted_prob",
+    "targetp_mitochondrial_prob",
     "deeploc_membrane",
     "deeploc_nucleus",
     "deeploc_cytoplasm",
@@ -207,14 +209,10 @@
         "--secreted-weight",
         type=float,
         default=3,
-<<<<<<< HEAD
-        help=(
-            "The score to give a protein if it is predicted to be secreted "
+        help=(
+            "The weight to give a protein if it is predicted to be secreted "
             "by any signal peptide method."
         )
-=======
-        help="The weight to give a protein if it is predicted to be secreted."
->>>>>>> debe5df3
     )
 
     parser.add_argument(
@@ -238,41 +236,33 @@
     )
 
     parser.add_argument(
-<<<<<<< HEAD
-        "--multiple-transmembrane-score",
-=======
-        "--transmembrane-weight",
->>>>>>> debe5df3
+        "--single-transmembrane-weight",
+        type=float,
+        default=-2,
+        help=(
+            "The weight to give a protein if it is predicted to have "
+            "> 0 TM domains by either method and not both > 1 (mutually "
+            "exclusive with multiple-transmembrane-score). "
+            "This is not applied if TMHMM first 60 is > 10. "
+            "Use negative numbers to penalise."
+        )
+    )
+
+    parser.add_argument(
+        "--multiple-transmembrane-weight",
         type=float,
         default=-6,
         help=(
-<<<<<<< HEAD
-            "The score to give a protein if it is predicted to have"
+            "The weight to give a protein if it is predicted to have"
             "transmembrane have > 1 TM domains by both TMHMM and Phobius."
             "Use negative numbers to penalise."
         )
     )
 
     parser.add_argument(
-        "--transmembrane-score",
-        type=float,
-        default=-1,
-        help=(
-            "The score to give a protein if it is predicted to have "
-            "> 0 TM domains by either method and not both > 1 (
-            "mutually exclusive with multiple-transmembrane-score). "
-            "Use negative numbers to penalise."
-=======
-            "The weight to give a protein if it is predicted to be "
-            "transmembrane. Use negative numbers to penalise."
->>>>>>> debe5df3
-        )
-    )
-
-    parser.add_argument(
         "--deeploc-extracellular-weight",
         type=float,
-        default=0.5,
+        default=1,
         help=(
             "The weight to give a protein if it is predicted to be "
             "extracellular by deeploc."
@@ -292,7 +282,7 @@
     parser.add_argument(
         "--deeploc-membrane-weight",
         type=float,
-        default=-0.5,
+        default=-1,
         help=(
             "The weight to give a protein if it is predicted to be "
             "membrane associated by deeploc. Use negative numbers to penalise."
@@ -300,16 +290,6 @@
     )
 
     parser.add_argument(
-        "--targetp-secreted-weight",
-        type=float,
-        default=1,
-        help=(
-            "The weight to give a protein if it is predicted to be "
-            "secreted by targetp."
-        )
-    )
-
-    parser.add_argument(
         "--targetp-mitochondrial-weight",
         type=float,
         default=-0.5,
@@ -370,13 +350,13 @@
     )
 
     parser.add_argument(
-        "--sigpep-tm-coverage-threshold",
-        type=float,
-        default=0.58,
-        help=(
-            "The minimum proportion of the first tm domain that overlaps a "
-            "predicted signal peptide for the tm to be considered a false "
-            "positive (caused by hydrophobic region in sp)."
+        "--tmhmm-first-60-threshold",
+        type=float,
+        default=10,
+        help=(
+            "The minimum number of AAs predicted to be transmembrane in the "
+            "first 60 AAs to consider a protein with a single TM domain "
+            "a false positive (caused by hydrophobic region in sp)."
         )
     )
 
@@ -394,12 +374,12 @@
     """ """
     score: float = 0
 
-    secretion_score = record.get("secretion_score", 0.0)
+    secretion_score = record["manual_secretion_score"]
     assert isinstance(secretion_score, float)
     score += secretion_score
 
-    effectorp1_prob = record.get("effectorp1", 0.0)
-    effectorp2_prob = record.get("effectorp2", 0.0)
+    effectorp1_prob = record["effectorp1"]
+    effectorp2_prob = record["effectorp2"]
 
     assert isinstance(effectorp1_prob, float)
     assert isinstance(effectorp2_prob, float)
@@ -433,36 +413,36 @@
     secreted: float = 3,
     less_trustworthy_signal_prediction: float = 0.25,
     trustworthy_signal_prediction: float = 0.5,
-    transmembrane: float = -10,
+    single_transmembrane: float = -1,
+    multiple_transmembrane: float = -10,
     deeploc_extracellular: float = 1,
     deeploc_intracellular: float = -2,
     deeploc_membrane: float = -2,
-    targetp_secreted: float = 1,
     targetp_mitochondrial: float = -2,
 ) -> float:
     score: float = 0
 
-    is_secreted = record.get("is_secreted", 0)
-    assert isinstance(is_secreted, int)
-    score += int(is_secreted) * secreted
-
-    for k in ["signalp3_hmm", "signalp3_nn", "phobius_sp"]:
+    assert isinstance(record["is_secreted"], int)
+    score += int(record["is_secreted"]) * secreted
+
+    for k in ["signalp3_hmm", "signalp3_nn", "phobius_sp", "deepsig"]:
         v = record.get(k, 0)
         assert isinstance(v, int)
         score += v * less_trustworthy_signal_prediction
 
-    for k in ["signalp4", "signalp5", "deepsig"]:
+    for k in ["signalp4", "signalp5", "targetp_secreted"]:
         v = record.get(k, 0)
         assert isinstance(v, int)
         score += v * trustworthy_signal_prediction
 
-    is_transmembrane = record.get("is_transmembrane", 0)
-    assert isinstance(is_transmembrane, int)
-    score += is_transmembrane * transmembrane
-
-    deeploc_extracellular_prob = record.get("deeploc_extracellular", 0.0)
-    assert isinstance(deeploc_extracellular_prob, float)
-    score += deeploc_extracellular_prob * deeploc_extracellular  # noqa
+    assert isinstance(record["multiple_transmembrane"], int)
+    score += record["multiple_transmembrane"] * multiple_transmembrane
+
+    assert isinstance(record["single_transmembrane"], int)
+    score += record["single_transmembrane"] * single_transmembrane
+
+    assert isinstance(record["deeploc_extracellular"], float)
+    score += record["deeploc_extracellular"] * deeploc_extracellular  # noqa
     for k in [
         'deeploc_nucleus',
         'deeploc_cytoplasm',
@@ -478,17 +458,11 @@
         assert isinstance(v, float)
         score += v * deeploc_intracellular
 
-    deeploc_membrane_prob = record.get("deeploc_membrane", 0.0)
-    assert isinstance(deeploc_membrane_prob, float)
-    score += deeploc_membrane_prob * deeploc_membrane
-
-    targetp_secreted_prob = record.get("targetp_secreted", 0.0)
-    targetp_mitochondrial_prob = record.get("targetp_mitochondrial", 0.0)
-
-    assert isinstance(targetp_secreted_prob, float)
-    assert isinstance(targetp_mitochondrial_prob, float)
-    score += targetp_secreted_prob * targetp_secreted
-    score += targetp_mitochondrial_prob * targetp_mitochondrial
+    assert isinstance(record["deeploc_membrane"], float)
+    score += record["deeploc_membrane"] * deeploc_membrane
+
+    assert isinstance(record["targetp_mitochondrial_prob"], float)
+    score += record["targetp_mitochondrial_prob"] * targetp_mitochondrial
     return score
 
 
@@ -518,7 +492,7 @@
         for k
         in [
             'signalp3_nn', 'signalp3_hmm', 'signalp4',
-            'signalp5', 'deepsig', 'phobius_sp'
+            'signalp5', 'deepsig', 'phobius_sp', 'targetp_secreted'
         ]
     ]))
     return
@@ -565,22 +539,27 @@
     record: Dict[str, Union[None, int, float, str]],
     sp_gff: Sequence[GFFRecord],
     tm_gff: Sequence[GFFRecord],
-    sp_coverage_threshold: float = 0.5,
+    tmhmm_first_60_threshold: float = 10,
 ) -> None:
 
     assert isinstance(record["tmhmm_tmcount"], int)
     assert isinstance(record["phobius_tmcount"], int)
-
-    tm_sp_cov = get_tm_sp_coverage(sp_gff, tm_gff)
-
-    record["is_transmembrane"] = int(
+    assert isinstance(record["tmhmm_first_60"], float)
+
+    record["tmhmm_first_tm_sp_coverage"] = get_tm_sp_coverage(sp_gff, tm_gff)
+
+    record["multiple_transmembrane"] = int(
         (record["tmhmm_tmcount"] > 1) or
-        (record["phobius_tmcount"] > 0) or
-        ((record["tmhmm_tmcount"] == 1) and
-            (tm_sp_cov < sp_coverage_threshold))
-    )
-
-    record["tmhmm_first_tm_sp_coverage"] = tm_sp_cov
+        (record["phobius_tmcount"] > 1)
+    )
+
+    record["single_transmembrane"] = int(
+        not bool(record["multiple_transmembrane"])
+        and (record["phobius_tmcount"] == 1
+             or (record["tmhmm_tmcount"] == 1
+                 and (record["tmhmm_first_60"] < tmhmm_first_60_threshold)))
+    )
+
     return
 
 
@@ -589,7 +568,7 @@
 ) -> None:
     record["is_secreted"] = int(
         bool(record["any_signal_peptide"]) and not
-        bool(record["is_transmembrane"])
+        bool(record["multiple_transmembrane"])
     )
     return
 
@@ -617,7 +596,7 @@
     record: Dict[str, Union[None, int, float, str]]
 ) -> None:
     record["molecular_weight"] = an.molecular_weight
-    record["residues"] = an.residues
+    record["residue_number"] = an.residues
     record["charge"] = an.charge
     record["isoelectric_point"] = an.isoelectric_point
     record["aa_c_number"] = an.residue_c_number
@@ -687,7 +666,7 @@
     analyses: List[Analysis],
     pfam_domains: Set[str],
     dbcan_domains: Set[str],
-    sp_tm_coverage_threshold: float,
+    tmhmm_first_60_threshold: float,
 ) -> Dict[str, Union[None, int, float, str]]:
 
     phibase_matches: Set[str] = set()
@@ -745,12 +724,15 @@
 
         elif isinstance(an, SignalP5):
             record["signalp5"] = int(an.prediction == "SP(Sec/SPI)")
-            record["signalp5_prob"] = an.prob_signal
+            # For some proteins, this outputs a very high number
+            # so we constrain it here.
+            record["signalp5_prob"] = min([an.prob_signal, 1.0])
             sp_gff.extend(an.as_gff())
 
         elif isinstance(an, TargetPNonPlant):
-            record["targetp_secreted"] = an.sp
-            record["targetp_mitochondrial"] = an.mtp
+            record["targetp_secreted"] = int(an.prediction == "SP")
+            record["targetp_secreted_prob"] = an.sp
+            record["targetp_mitochondrial_prob"] = an.mtp
 
         elif isinstance(an, TMHMM):
             record["tmhmm_tmcount"] = an.pred_hel
@@ -789,7 +771,7 @@
                 effector_matches.add(an.target)
 
     decide_any_signal(record)
-    decide_is_transmembrane(record, sp_gff, tm_gff, sp_tm_coverage_threshold)
+    decide_is_transmembrane(record, sp_gff, tm_gff, tmhmm_first_60_threshold)
     decide_is_secreted(record)
 
     get_phibase_cols(phibase_matches, phibase_phenotypes, record)
@@ -850,22 +832,22 @@
             protein_records,
             pfam,
             dbcan,
-            args.sigpep_tm_coverage_threshold
-        )
-
-        record["secretion_score"] = secretion_score_it(
+            args.tmhmm_first_60_threshold
+        )
+
+        record["manual_secretion_score"] = secretion_score_it(
             record,
             args.secreted_weight,
             args.sigpep_ok_weight,
             args.sigpep_good_weight,
-            args.transmembrane_weight,
+            args.single_transmembrane_weight,
+            args.multiple_transmembrane_weight,
             args.deeploc_extracellular_weight,
             args.deeploc_intracellular_weight,
             args.deeploc_membrane_weight,
-            args.targetp_secreted_weight,
             args.targetp_mitochondrial_weight,
         )
-        record["effector_score"] = effector_score_it(
+        record["manual_effector_score"] = effector_score_it(
             record,
             args.effectorp1_weight,
             args.effectorp2_weight,
@@ -873,7 +855,7 @@
             args.virulence_homology_weight,
             args.lethal_homology_weight,
         )
-        record["effector_nohom_score"] = effector_score_it(
+        record["manual_novel_effector_score"] = effector_score_it(
             record,
             args.effectorp1_weight,
             args.effectorp2_weight,
@@ -883,7 +865,7 @@
         )
         out_records.append(record)
 
-    out_records.sort(key=lambda r: r["effector_score"], reverse=True)
+    out_records.sort(key=lambda r: r["manual_effector_score"], reverse=True)
 
     for record in out_records:
         line = write_line(record)
